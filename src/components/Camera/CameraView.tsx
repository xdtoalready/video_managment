--- conflicted
+++ resolved
@@ -183,13 +183,8 @@
   }
 
   // Определяем состояние камеры
-<<<<<<< HEAD
   const isCameraOffline = camerasConnectionStatus !== 'connected' || !camera?.isActive;
   const isCameraEnabled = camera?.isActive || false;
-=======
-  const isCameraOffline = camerasConnectionStatus !== 'connected' || !(camera?.enable ?? true);
-  const isCameraEnabled = camera?.enable ?? true;
->>>>>>> a133fcd2
 
   return (
       <>
@@ -206,7 +201,6 @@
 
               {/* Индикаторы состояния */}
               <div className="camera-status-indicators">
-<<<<<<< HEAD
                 {camerasConnectionStatus !== 'connected' && (
                     <span className="status-indicator server-offline badge-sticker" title="Нет соединения с сервером">
                   🔴 Сервер
@@ -229,31 +223,6 @@
                   🔴 Запись
                 </span>
                 )}
-=======
-                  {camerasConnectionStatus !== 'connected' && (
-                      <span className="status-indicator server-offline badge-sticker" title="Нет соединения с сервером">
-                    🔴 Сервер
-                  </span>
-                  )}
-
-                  {camerasConnectionStatus === 'connected' && !isCameraEnabled && (
-                      <span className="status-indicator camera-disabled badge-sticker" title="Камера отключена">
-                    ⭕ Отключена
-                  </span>
-                  )}
-
-                  {camerasConnectionStatus === 'connected' && (camera?.enable ?? true) && (
-                      <span className="status-indicator camera-online badge-sticker" title="Камера работает">
-                    🟢 Онлайн
-                  </span>
-                  )}
-
-                  {camera?.alwaysRecord && (camera?.enable ?? true) && (
-                      <span className="status-indicator recording badge-sticker" title="Идет запись">
-                    🔴 Запись
-                  </span>
-                  )}
->>>>>>> a133fcd2
               </div>
             </div>
 
@@ -293,33 +262,25 @@
 
           <div className={`camera-view ${isActive ? 'active' : ''}`}>
             {/* Показываем сообщение если нет соединения с сервером */}
-            {camerasConnectionStatus !== 'connected' ? (
-<<<<<<< HEAD
-              <div className="camera-offline">
-                <div className="camera-offline-message">
-                  Нет соединения с сервером SentryShot
-                </div>
-                <div className="camera-offline-details">
-                  Статус: {camerasConnectionStatus}
-=======
-                <div className="camera-offline">
-                  <div className="camera-offline-message">
-                    Нет соединения с сервером SentryShot
+              {camerasConnectionStatus !== 'connected' ? (
+                  <div className="camera-offline">
+                    <div className="camera-offline-message">
+                      Нет соединения с сервером SentryShot
+                    </div>
+                    <div className="camera-offline-details">
+                      Статус: {camerasConnectionStatus}
+                    </div>
+                    <button 
+                      className="camera-reconnect-btn"
+                      onClick={(e) => {
+                        e.stopPropagation();
+                        const { loadCameras } = useStore.getState();
+                        loadCameras();
+                      }}
+                    >
+                      Переподключиться
+                    </button>
                   </div>
-                  <div className="camera-offline-details">
-                    Статус: {camerasConnectionStatus}
-                  </div>
-                  <button 
-                    className="camera-reconnect-btn"
-                    onClick={(e) => {
-                      e.stopPropagation();
-                      const { loadCameras } = useStore.getState();
-                      loadCameras();
-                    }}
-                  >
-                    Переподключиться
-                  </button>
->>>>>>> a133fcd2
                 </div>
                 <button 
                   className="camera-reconnect-btn"
