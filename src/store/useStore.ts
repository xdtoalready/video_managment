--- conflicted
+++ resolved
@@ -161,15 +161,12 @@
   // Состояние календаря
   calendar: CalendarState;
 
-<<<<<<< HEAD
   // Новые поля для масштабирования и временных меток
   timelineZoomLevel: TimelineZoomLevel;
   timelineVisibleRange: TimelineVisibleRange;
-=======
   // Новые поля для кэширования
   recordingsMetadataCache: RecordingsMetadataCache;
   cachedPlaylists: { [cameraId: string]: CachedPlaylist };
->>>>>>> 900e85b7
 
   // События и закладки на таймлайне
   timelineEvents: TimelineEvent[];
@@ -237,20 +234,15 @@
   viewMode: 'online',
   isGridView: true,
 
-<<<<<<< HEAD
   // Новые поля после существующих
   timelineZoomLevel: 'hours', // По умолчанию масштаб в часах
   timelineVisibleRange: {
     start: new Date(new Date().setHours(new Date().getHours() - 24)), // 24 часа назад
     end: new Date() // Текущее время
   },
-
-=======
   // Поля для кэширования
   recordingsMetadataCache: {},
   cachedPlaylists: {},
-  
->>>>>>> 900e85b7
   // Инициализация состояния календаря
   calendar: {
     isOpen: false,
@@ -275,8 +267,6 @@
       };
     });
   },
-
-<<<<<<< HEAD
   setTimelineZoomLevel: (level: TimelineZoomLevel) => {
     const currentRange = get().timelineVisibleRange;
     const currentCenter = new Date((currentRange.start.getTime() + currentRange.end.getTime()) / 2);
@@ -584,7 +574,7 @@
     }
 
     return marks;
-=======
+
   loadCameraPlaylist: async (cameraId: string, dateRange?: { start: Date; end: Date }) => {
     try {
       // Проверяем, есть ли в кэше плейлист для этой камеры
@@ -946,7 +936,6 @@
         };
       }
     });
->>>>>>> 900e85b7
   },
 
   // Получение событий с сервера
