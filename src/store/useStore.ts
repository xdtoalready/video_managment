import { create } from 'zustand';
import { sentryshotAPI, TimeUtils, CreateMonitorRequest, Account, CreateAccountRequest, Camera } from '../api/sentryshot';
import { archiveAPI, RecordingInfo } from '../api/archiveAPI';
import { ArchiveEvent } from '../api/archiveAPI';
import { getLocationForMonitor as getLocationFromMapping } from '../constants/locationMapping';

// Типы локаций камер
export type LocationType = string;

// Тип режима просмотра
export type ViewMode = 'online' | 'archive';

// Тип события на таймлайне
export type EventType = 'motion' | 'sound' | 'object' | 'alarm' | 'custom';

// Тип для уровней масштабирования таймлайна
export type TimelineZoomLevel = 'years' | 'months' | 'days' | 'hours' | 'minutes' | 'seconds';

// Интерфейс для видимого диапазона таймлайна
export interface TimelineVisibleRange {
  start: Date;
  end: Date;
}

// Интерфейс для временной метки
export interface TimelineMark {
  time: Date;
  label: string;
  major: boolean; // Основная или второстепенная метка
}

// Тип состояния для календаря (упрощенный)
interface CalendarState {
  isOpen: boolean;
  activeCameraId: string | null;
}

// Используем RecordingInfo из archiveAPI
export type Recording = RecordingInfo;

// Режим отображения архива
export type ArchiveViewMode = 'list' | 'single';

export interface ExtendedCamera extends Camera {
  alwaysRecord?: boolean;
  videoLength?: number;
  hasSubStream?: boolean;
  enable?: boolean;
}

// Интерфейс события
export interface TimelineEvent {
  id: string;
  monitorId: string;
  timestamp: Date;
  type: EventType;
  label: string;
  confidence?: number;
  data?: any;
}

// Интерфейс закладки
export interface TimelineBookmark {
  id: string;
  monitorId: string;
  time: Date;
  label: string;
  color: string;
  notes?: string;
  createdAt: Date;
}

// Состояние аутентификации
interface AuthState {
  isAuthenticated: boolean;
  username: string;
  hasAdminRights: boolean;
  currentAccountId: string;

  // Методы аутентификации
  login: (username: string, password: string) => Promise<boolean>;
  logout: () => void;
  checkAuthStatus: () => Promise<boolean>;
}

const STORAGE_KEYS = {
  AUTH: 'sentryshot_auth',
  USER_PREFS: 'sentryshot_preferences'
};

interface AccountsState {
  // Список всех аккаунтов (только для админов)
  accounts: Account[];
  
  // Методы управления аккаунтами
  loadAccounts: () => Promise<void>;
  createAccount: (accountData: Omit<CreateAccountRequest, 'id'>) => Promise<boolean>;
  updateAccount: (accountId: string, updates: Partial<Omit<CreateAccountRequest, 'id'>>) => Promise<boolean>;
  deleteAccount: (accountId: string) => Promise<boolean>;
  switchAccount: (username: string, password: string) => Promise<boolean>;
}

// Дополнительные поля для состояния архива
interface ArchiveState {
  // Текущий режим отображения архива
  archiveViewMode: ArchiveViewMode;

  // Список найденных записей
  recordings: Recording[];

  // Текущая активная запись
  activeRecording: Recording | null;

  // Состояние фильтров для поиска записей
  archiveFilters: {
    dateRange: {
      start: Date;
      end: Date;
    };
    locations: LocationType[];
    cameras: string[];
  };

  // Методы управления архивом
  loadRecordings: () => Promise<void>;
  selectRecording: (recordingId: string) => void;
  setArchiveViewMode: (mode: ArchiveViewMode) => void;
  updateArchiveFilters: (filters: Partial<ArchiveState['archiveFilters']>) => void;
}

// Состояние системы и мониторинга
interface SystemState {
  isOnline: boolean;
  lastSync: Date | null;
  systemInfo: any;
  connectionStatus: 'connecting' | 'connected' | 'error' | 'disconnected';
  camerasConnectionStatus: 'connecting' | 'connected' | 'error' | 'disconnected';
  archiveConnectionStatus: 'connecting' | 'connected' | 'error' | 'disconnected';

  // Методы системного мониторинга
  checkSystemHealth: () => Promise<boolean>;
  refreshSystemInfo: () => Promise<void>;
}

// Тип состояния приложения
interface AppState extends AuthState, AccountsState, ArchiveState, SystemState {
  // Данные
  cameras: ExtendedCamera[];
  activeCamera: ExtendedCamera | null;
  selectedLocations: LocationType[];
  viewMode: ViewMode;
  isGridView: boolean;
  getLocationForMonitor: (monitorId: string) => LocationType;

  setupCameraHealthCheck: () => void;
  stopCameraHealthCheck: () => void;

  playlist: {
    items: RecordingInfo[];
    events: ArchiveEvent[];
    timeRange: {
      start: Date;
      end: Date;
    };
    totalDuration: number;
    currentItemIndex: number;
    absolutePosition: number;
  };

  cameraHealthCheckInterval: NodeJS.Timeout | null;

  // Динамические категории
  locationCategories: LocationCategory[];
  
  currentTime: number;
  seekToAbsolutePosition: (position: number) => void;

  // Состояние календаря (упрощенное)
  calendar: CalendarState;

  // Поля для масштабирования и временных меток
  timelineZoomLevel: TimelineZoomLevel;
  timelineVisibleRange: TimelineVisibleRange;

  // События и закладки на таймлайне
  timelineEvents: TimelineEvent[];
  timelineBookmarks: TimelineBookmark[];

  // Методы для работы с событиями и закладками
  fetchTimelineEvents: (monitorId: string, timeRange: { start: Date; end: Date }) => Promise<void>;
  addTimelineBookmark: (bookmark: Omit<TimelineBookmark, 'id' | 'createdAt'>) => void;
  removeTimelineBookmark: (bookmarkId: string) => void;
  updateTimelineBookmark: (bookmarkId: string, updates: Partial<Omit<TimelineBookmark, 'id' | 'createdAt'>>) => void;

  // Методы для изменения состояния
  setActiveCamera: (monitorId: string) => void;
  toggleGridView: () => void;
  showSingleCamera: (monitorId: string) => void;
  showGridView: () => void;
  setViewMode: (mode: ViewMode) => void;
  toggleLocationSelection: (location: LocationType) => void;
  clearLocationSelections: () => void;
  addCamera: (camera: Omit<ExtendedCamera, 'isActive'>) => Promise<boolean>;
  removeCamera: (monitorId: string) => Promise<boolean>;
  loadCameras: () => Promise<void>;

  // Методы таймлайна
  setTimelineZoomLevel: (level: TimelineZoomLevel) => void;
  setTimelineVisibleRange: (range: TimelineVisibleRange) => void;
  zoomTimelineIn: () => void;
  zoomTimelineOut: () => void;
  panTimelineLeft: (percentage?: number) => void;
  panTimelineRight: (percentage?: number) => void;
  generateTimelineMarks: () => TimelineMark[];

  // Методы для управления календарем (упрощенные)
  openCalendar: (monitorId: string) => void;
  closeCalendar: () => void;

  // Методы управления мониторами
  toggleMotionDetection: (monitorId: string, enable: boolean) => Promise<boolean>;
  toggleObjectDetection: (monitorId: string, enable: boolean) => Promise<boolean>;
  updateCameraSettings: (monitorId: string, settings: Partial<ExtendedCamera>) => Promise<boolean>;

  setupCameraHealthCheck: () => void;
  stopCameraHealthCheck: () => void;

  // Методы для работы с категориями
  addLocationCategory: (name: string) => string;
  removeLocationCategory: (categoryId: string) => boolean;
  updateLocationCategory: (categoryId: string, name: string) => boolean;
  getLocationCategoryName: (categoryId: string) => string;
}

// Соответствие локаций и их русских названий
export interface LocationCategory {
  id: string;
  name: string;
  createdAt: Date;
  isDefault: boolean;
};

// Создание хранилища
export const useStore = create<AppState>((set, get) => ({
  playlist: {
    items: [],
    events: [],
    timeRange: {
      start: new Date(),
      end: new Date()
    },
    totalDuration: 0,
    currentItemIndex: -1,
    absolutePosition: 0
  },
  currentTime: 0,
  seekToAbsolutePosition: (position: number) => {
    set({ currentTime: position });
  },

  getLocationForMonitor: (monitorId: string) => {
    return getLocationFromMapping(monitorId);
  },

  // Аутентификация
  isAuthenticated: false,
  username: '',
  hasAdminRights: false,
  currentAccountId: '',

  accounts: [],

  // Система
  isOnline: false,
  lastSync: null,
  systemInfo: null,
  connectionStatus: 'disconnected',
  camerasConnectionStatus: 'disconnected', 
  archiveConnectionStatus: 'disconnected',
  cameraHealthCheckInterval: null,

  // Основные данные
  timelineEvents: [],
  timelineBookmarks: [],
  locationCategories: [
    {
      id: 'unknown',
      name: 'Не определена',
      createdAt: new Date(),
      isDefault: true
    }
  ],
  cameras: [],
  activeCamera: null,
  selectedLocations: [],
  viewMode: 'online',
  isGridView: true,

  // Таймлайн
  timelineZoomLevel: 'hours',
  timelineVisibleRange: {
    start: new Date(new Date().setHours(new Date().getHours() - 24)),
    end: new Date()
  },

  // Календарь (упрощенный)
  calendar: {
    isOpen: false,
    activeCameraId: null
  },

  // Архив
  archiveViewMode: 'list',
  recordings: [],
  activeRecording: null,
  archiveFilters: {
    dateRange: {
      start: new Date(Date.now() - 24 * 60 * 60 * 1000),
      end: new Date(),
    },
    locations: [],
    cameras: [],
  },

  // === МЕТОДЫ АУТЕНТИФИКАЦИИ ===

  login: async (username: string, password: string) => {
    try {
      set({ archiveConnectionStatus: 'connecting' });

      // Инициализируем API с учетными данными
      sentryshotAPI.initialize(username, password);

      // Проверяем подключение
      const health = await sentryshotAPI.checkHealth();

      if (health) {
        // Сохраняем в localStorage
        try {
          localStorage.setItem('sentryshot_auth', JSON.stringify({
            username,
            password,
            timestamp: Date.now()
          }));
        } catch (e) {
          console.warn('Не удалось сохранить аутентификацию');
        }
        
        set({
          isAuthenticated: true,
          username,
          hasAdminRights: true,
          currentAccountId: username,
          connectionStatus: 'connected',
          isOnline: true,
          lastSync: new Date()
        });

        // Загружаем камеры
        await get().loadCameras();

        // Загружаем аккаунты если пользователь - администратор
        const { hasAdminRights: isAdmin } = get();
        if (isAdmin) {
          await get().loadAccounts();
        }

        return true;
      } else {
        throw new Error('Не удалось подключиться к серверу');
      }
    } catch (error) {
      console.error('Ошибка аутентификации:', error);
      // Очищаем localStorage при ошибке
      localStorage.removeItem('sentryshot_auth');
      set({
        isAuthenticated: false,
        username: '',
        hasAdminRights: false,
        connectionStatus: 'error'
      });
      return false;
    }
  },

  logout: () => {
    // Очищаем localStorage
    localStorage.removeItem('sentryshot_auth');
    set({
      isAuthenticated: false,
      username: '',
      hasAdminRights: false,
      currentAccountId: '',
      connectionStatus: 'disconnected',
      cameras: [],
      activeCamera: null,
      accounts: []
    });
  },

  checkAuthStatus: async () => {
    const currentStatus = get().connectionStatus;
    if (currentStatus === 'connecting') {
      return false; // Уже идет проверка
    }

    try {
      const health = await sentryshotAPI.checkHealth();

      set({
        isOnline: health,
        connectionStatus: health ? 'connected' : 'error',
        lastSync: new Date()
      });

      return health;
    } catch (error) {
      console.error('Ошибка проверки статуса:', error);
      set({
        isOnline: false,
        connectionStatus: 'error'
      });
      return false;
    }
  },

  // === МЕТОДЫ УПРАВЛЕНИЯ АККАУНТАМИ ===

  loadAccounts: async () => {
    try {
      const { isAuthenticated, hasAdminRights } = get();
      
      if (!isAuthenticated || !hasAdminRights) {
        console.log('Недостаточно прав для загрузки аккаунтов');
        return;
      }

      console.log('Загрузка списка аккаунтов...');
      const accounts = await sentryshotAPI.getAccounts();
      
      set({ accounts });
      console.log(`Загружено ${accounts.length} аккаунтов`);
    } catch (error) {
      console.error('Ошибка при загрузке аккаунтов:', error);
      set({ accounts: [] });
    }
  },

  createAccount: async (accountData: Omit<CreateAccountRequest, 'id'>) => {
    try {
      const { isAuthenticated, hasAdminRights } = get();
      
      if (!isAuthenticated || !hasAdminRights) {
        throw new Error('Недостаточно прав для создания аккаунтов');
      }

      // Генерируем уникальный ID
      const newAccountId = sentryshotAPI.generateAccountId();
      
      const createRequest: CreateAccountRequest = {
        id: newAccountId,
        ...accountData
      };

      console.log('Создание нового аккаунта:', { ...createRequest, plainPassword: '[СКРЫТО]' });
      
      const success = await sentryshotAPI.createAccount(createRequest);

      if (success) {
        // Перезагружаем список аккаунтов
        await get().loadAccounts();
        console.log('Аккаунт успешно создан и список обновлен');
        return true;
      }

      return false;
    } catch (error) {
      console.error('Ошибка при создании аккаунта:', error);
      throw error;
    }
  },

  updateAccount: async (accountId: string, updates: Partial<Omit<CreateAccountRequest, 'id'>>) => {
    try {
      const { isAuthenticated, hasAdminRights } = get();
      
      if (!isAuthenticated || !hasAdminRights) {
        throw new Error('Недостаточно прав для обновления аккаунтов');
      }

      const updateRequest = {
        id: accountId,
        ...updates
      };

      console.log('Обновление аккаунта:', { ...updateRequest, plainPassword: updateRequest.plainPassword ? '[СКРЫТО]' : undefined });
      
      const success = await sentryshotAPI.updateAccount(updateRequest);

      if (success) {
        // Перезагружаем список аккаунтов
        await get().loadAccounts();
        console.log('Аккаунт успешно обновлен и список обновлен');
        return true;
      }

      return false;
    } catch (error) {
      console.error('Ошибка при обновлении аккаунта:', error);
      throw error;
    }
  },

  deleteAccount: async (accountId: string) => {
    try {
      const { isAuthenticated, hasAdminRights, currentAccountId } = get();
      
      if (!isAuthenticated || !hasAdminRights) {
        throw new Error('Недостаточно прав для удаления аккаунтов');
      }

      if (accountId === currentAccountId) {
        throw new Error('Нельзя удалить текущий аккаунт');
      }

      console.log('Удаление аккаунта:', accountId);
      
      const success = await sentryshotAPI.deleteAccount(accountId);

      if (success) {
        // Перезагружаем список аккаунтов
        await get().loadAccounts();
        console.log('Аккаунт успешно удален и список обновлен');
        return true;
      }

      return false;
    } catch (error) {
      console.error('Ошибка при удалении аккаунта:', error);
      throw error;
    }
  },

  switchAccount: async (username: string, password: string) => {
    try {
      console.log('Переключение на аккаунт:', username);
      
      // Используем существующий метод login для переключения
      const success = await get().login(username, password);
      
      if (success) {
        console.log('Успешное переключение на аккаунт:', username);
        
        // Загружаем список аккаунтов для нового пользователя (если он админ)
        const { hasAdminRights } = get();
        if (hasAdminRights) {
          await get().loadAccounts();
        }
      }
      
      return success;
    } catch (error) {
      console.error('Ошибка при переключении аккаунта:', error);
      throw error;
    }
  },

  // === МЕТОДЫ СИСТЕМНОГО МОНИТОРИНГА ===

  checkSystemHealth: async () => {
    try {
      const health = await sentryshotAPI.checkHealth();

      set({
        isOnline: health,
        connectionStatus: health ? 'connected' : 'disconnected',
        lastSync: new Date()
      });

      return health;
    } catch (error) {
      set({
        isOnline: false,
        connectionStatus: 'error',
        camerasConnectionStatus: 'error'
      });
      return false;
    }
  },

  refreshSystemInfo: async () => {
    try {
      const systemInfo = await sentryshotAPI.getSystemInfo();
      set({ systemInfo });
    } catch (error) {
      console.error('Ошибка получения системной информации:', error);
    }
  },

  // === МЕТОДЫ РАБОТЫ С КАМЕРАМИ ===

  loadCameras: async () => {
    try {
      set({ camerasConnectionStatus: 'connecting' });

      const cameras = await sentryshotAPI.getCameras();

<<<<<<< HEAD
      const enhancedCameras = cameras.map(camera => ({
        ...camera
      }));
      
      set({
        cameras: enhancedCameras,
        activeCamera: null, // НЕ выбираем автоматически первую камеру
=======
      // Убираем архивные поля при создании камер
      const enhancedCameras: ExtendedCamera[] = cameras.map(camera => ({
        ...camera,
        isActive: camera.enable,
        alwaysRecord: undefined,
        videoLength: undefined,
        hasSubStream: undefined
      }));
      set({
        cameras: enhancedCameras,
        activeCamera: null,
>>>>>>> a133fcd2
        connectionStatus: 'connected',
        camerasConnectionStatus: 'connected',
        isOnline: true,
        lastSync: new Date()
      });
    } catch (error) {
      console.error('Ошибка при загрузке камер:', error);
      set({
        connectionStatus: 'error',
        camerasConnectionStatus: 'error',
        isOnline: false
      });
    }
  },

  addCamera: async (camera: Omit<ExtendedCamera, 'isActive'>) => {
  try {
    console.log('Добавление камеры:', camera);

    // ИСПРАВЛЕНО: Создаем объект запроса в правильном формате
    const createRequest: CreateMonitorRequest = {
      id: camera.id,
      name: camera.name,
      enable: camera.enable !== undefined ? camera.enable : true,
      rtspUrl: camera.url, // URL основного потока
      rtspSubUrl: camera.hasSubStream ? `${camera.url}_sub` : undefined,
      protocol: 'TCP', // По умолчанию TCP
      alwaysRecord: camera.alwaysRecord !== undefined ? camera.alwaysRecord : true,
      videoLength: camera.videoLength || 60
    };

    console.log('Отправка запроса создания монитора:', createRequest);

    // ИСПРАВЛЕНО: Используем новый интерфейс
    const success = await sentryshotAPI.createOrUpdateMonitor(createRequest);

    if (success) {
      console.log(`Монитор ${camera.id} успешно создан в SentryShot`);

      // Добавляем камеру в локальное состояние
      const newCamera: Camera = { 
        ...camera, 
        isActive: createRequest.enable 
      };

      set(state => ({
        cameras: [...state.cameras, newCamera]
      }));

      // Обновляем список камер с сервера для синхронизации
      setTimeout(async () => {
        try {
          await get().loadCameras();
          console.log('Список камер обновлен после добавления');
        } catch (error) {
          console.error('Ошибка при обновлении списка камер:', error);
        }
      }, 1000);

      return true;
    } else {
      console.error('Не удалось создать монитор в SentryShot');
      return false;
    }
  } catch (error) {
    console.error('Ошибка при добавлении камеры:', error);
    
    if (error instanceof Error) {
      console.error('Детали ошибки:', error.message);
    }
    
    return false;
  }
},

  removeCamera: async (monitorId: string) => {
    try {
      const success = await sentryshotAPI.deleteMonitor(monitorId);

      if (success) {
        set(state => ({
          cameras: state.cameras.filter(camera => camera.id !== monitorId),
          activeCamera: state.activeCamera?.id === monitorId ? null : state.activeCamera
        }));
        return true;
      }

      return false;
    } catch (error) {
      console.error('Ошибка при удалении камеры:', error);
      return false;
    }
  },

  toggleMotionDetection: async (monitorId: string, enable: boolean) => {
    try {
      return await sentryshotAPI.toggleMotionDetection(monitorId, enable);
    } catch (error) {
      console.error('Ошибка управления детектором движения:', error);
      return false;
    }
  },

  toggleObjectDetection: async (monitorId: string, enable: boolean) => {
    try {
      return await sentryshotAPI.toggleObjectDetection(monitorId, enable);
    } catch (error) {
      console.error('Ошибка управления детектором объектов:', error);
      return false;
    }
  },

  updateCameraSettings: async (monitorId: string, settings: Partial<Camera>) => {
    try {
      // Обновляем локально
      set(state => ({
        cameras: state.cameras.map(camera =>
            camera.id === monitorId ? { ...camera, ...settings } : camera
        )
      }));

      // TODO: Обновить настройки на сервере если необходимо
      return true;
    } catch (error) {
      console.error('Ошибка обновления настроек камеры:', error);
      return false;
    }
  },

  // === АРХИВНЫЕ ЗАПИСИ ===

  loadRecordings: async () => {
  try {
    const { archiveFilters, cameras } = get();
    
    console.log('🏪 [STORE] === НАЧАЛО ЗАГРУЗКИ ЗАПИСЕЙ ===');
    console.log('🏪 [STORE] Фильтры архива:', {
      dateRange: {
        start: archiveFilters.dateRange.start.toISOString(),
        end: archiveFilters.dateRange.end.toISOString()
      },
      cameras: archiveFilters.cameras,
      locations: archiveFilters.locations
    });
    console.log('🏪 [STORE] Доступные камеры:', cameras.map(c => ({id: c.id, name: c.name})));
    
    // Показываем статус загрузки
    set({ archiveConnectionStatus: 'connecting' });

    // Определяем мониторы для запроса
    let monitorIds: string[] = [];
    
    if (archiveFilters.cameras.length > 0) {
      // Используем выбранные камеры
      monitorIds = archiveFilters.cameras;
      console.log('🎯 [STORE] Используем выбранные камеры:', monitorIds);
    } else if (archiveFilters.locations.length > 0) {
      // Фильтруем камеры по локациям
      monitorIds = cameras
        .filter(camera => {
          const location = get().getLocationForMonitor(camera.id);
          return archiveFilters.locations.includes(location);
        })
        .map(camera => camera.id);
      console.log('🗺️ [STORE] Камеры по локациям:', monitorIds);
    } else {
      // Используем все доступные камеры
      monitorIds = cameras.map(camera => camera.id);
      console.log('🌐 [STORE] Используем все камеры:', monitorIds);
    }

    if (monitorIds.length === 0) {
      console.log('⚠️ [STORE] Нет камер для запроса записей');
<<<<<<< HEAD
      set({ 
        recordings: [], 
        archiveConnectionStatus: 'connected' 
      });
=======
        set({ 
          recordings: [], 
          archiveConnectionStatus: 'connected' 
        });
>>>>>>> a133fcd2
      return;
    }

    console.log(`🔍 [STORE] Запрос записей для ${monitorIds.length} мониторов:`, monitorIds);

    // Вызываем archiveAPI с детальным логированием
    console.log('📞 [STORE] Вызываем archiveAPI.getRecordings с параметрами:', {
      startDate: archiveFilters.dateRange.start.toISOString(),
      endDate: archiveFilters.dateRange.end.toISOString(),
      monitors: monitorIds,
      locations: archiveFilters.locations.length > 0 ? archiveFilters.locations : undefined
    });

    const recordings = await archiveAPI.getRecordings({
      startDate: archiveFilters.dateRange.start,
      endDate: archiveFilters.dateRange.end,
      monitors: monitorIds,
      locations: archiveFilters.locations.length > 0 ? archiveFilters.locations : undefined
    });

    console.log(`📦 [STORE] Получено записей от archiveAPI: ${recordings.length}`);
    
    if (recordings.length > 0) {
      console.log(`📦 [STORE] Примеры полученных записей:`, recordings.slice(0, 3).map(r => ({
        id: r.id,
        monitorId: r.monitorId,
        monitorName: r.monitorName,
        startTime: r.startTime.toISOString(),
        location: r.location,
        duration: r.duration
      })));
    } else {
      console.log('⚠️ [STORE] Записи не найдены - проверьте фильтры и соединение');
    }

    // Обновляем видимый диапазон таймлайна на основе найденных записей
    if (recordings.length > 0) {
      let minTime = new Date(recordings[0].startTime).getTime();
      let maxTime = new Date(recordings[0].endTime).getTime();

      recordings.forEach(recording => {
        const startTime = new Date(recording.startTime).getTime();
        const endTime = new Date(recording.endTime).getTime();

        if (startTime < minTime) minTime = startTime;
        if (endTime > maxTime) maxTime = endTime;
      });

      // Добавляем отступ (10% от общей длительности)
      const totalDuration = maxTime - minTime;
      const padding = Math.max(totalDuration * 0.1, 3600000); // Минимум 1 час отступа

      const newState = {
        recordings,
        timelineVisibleRange: {
          start: new Date(minTime - padding),
          end: new Date(maxTime + padding)
        },
        connectionStatus: 'connected' as const
      };

      console.log('✅ [STORE] Обновляем состояние store с записями:', {
        recordingsCount: newState.recordings.length,
        timelineRange: {
          start: newState.timelineVisibleRange.start.toISOString(),
          end: newState.timelineVisibleRange.end.toISOString()
        },
        connectionStatus: newState.connectionStatus
      });

      set(newState);

      const currentState = get();
      console.log('🔍 [STORE] Проверка состояния после set():', {
        recordingsInStore: currentState.recordings.length,
        firstRecording: currentState.recordings[0] ? {
          id: currentState.recordings[0].id,
          monitorName: currentState.recordings[0].monitorName,
          startTime: currentState.recordings[0].startTime.toISOString()
        } : null,
        archiveViewMode: currentState.archiveViewMode
      });

    } else {
      // Если записей нет, устанавливаем диапазон на основе фильтров
      const emptyState = {
        recordings: [],
        timelineVisibleRange: {
          start: archiveFilters.dateRange.start,
          end: archiveFilters.dateRange.end
        },
        connectionStatus: 'connected' as const
      };

      console.log('⚠️ [STORE] Нет записей, устанавливаем пустое состояние:', {
        timelineRange: {
          start: emptyState.timelineVisibleRange.start.toISOString(),
          end: emptyState.timelineVisibleRange.end.toISOString()
        }
      });

      set(emptyState);
    }

    console.log('🏪 [STORE] === КОНЕЦ ЗАГРУЗКИ ЗАПИСЕЙ ===');
    console.log('🏪 [STORE] Итоговое состояние:', {
      recordingsCount: get().recordings.length,
      connectionStatus: get().connectionStatus,
      archiveViewMode: get().archiveViewMode
    });

<<<<<<< HEAD
        set({
=======
    set({
>>>>>>> a133fcd2
      recordings: recordings,
      archiveConnectionStatus: 'connected'
    });

  } catch (error) {
    console.error('💥 [STORE] Ошибка при загрузке записей:', error);
    
    set({ 
      recordings: [], 
      archiveConnectionStatus: 'error'
    });
    
    // Детальная информация об ошибке
    if (error instanceof Error) {
      console.error('💥 [STORE] Детали ошибки:', {
        message: error.message,
        stack: error.stack,
        name: error.name
      });
    } else {
      console.error('💥 [STORE] Неизвестная ошибка:', error);
    }
  }
},

  selectRecording: (recordingId: string) => {
    const { recordings } = get();
    const recording = recordings.find(r => r.id === recordingId);

    if (!recording) {
      console.error(`Запись с ID ${recordingId} не найдена`);
      return;
    }

    console.log('Выбрана запись:', recording);

    set({
      activeRecording: recording,
      archiveViewMode: 'single'
    });

    // Обновляем видимый диапазон таймлайна для просмотра записи
    const recordingDuration = recording.endTime.getTime() - recording.startTime.getTime();
    const padding = Math.max(recordingDuration * 0.5, 1800000); // Минимум 30 минут отступа

    console.log('🎯 [STORE] Устанавливаем диапазон таймлайна:', {
      recording: {
        id: recording.id,
        start: recording.startTime,
        end: recording.endTime,
        duration: recordingDuration
      },
      newRange: {
        start: new Date(recording.startTime.getTime() - padding),
        end: new Date(recording.endTime.getTime() + padding)
      }
    });

    set({
      timelineVisibleRange: {
        start: new Date(recording.startTime.getTime() - padding),
        end: new Date(recording.endTime.getTime() + padding)
      }
    });
  },

  setArchiveViewMode: (mode: ArchiveViewMode) => {
    console.log('Переключение режима архива на:', mode);
    set({ archiveViewMode: mode });
  },

  updateArchiveFilters: (filters) => {
    const currentFilters = get().archiveFilters;
    const newFilters = {
      ...currentFilters,
      ...filters
    };
    
    console.log('Обновление фильтров архива:', newFilters);
    
    set({
      archiveFilters: newFilters
    });

    // Валидация временного диапазона
    if (newFilters.dateRange.start >= newFilters.dateRange.end) {
      console.warn('Некорректный временной диапазон в фильтрах');
    }
  },

  // === ОСТАЛЬНЫЕ МЕТОДЫ ===

  setActiveCamera: (monitorId: string) => {
    set(state => {
      const newActiveCamera = state.cameras.find(camera => camera.id === monitorId) || null;

      return {
        activeCamera: newActiveCamera
      };
    });
  },

  toggleGridView: () => {
    set(state => ({
      isGridView: !state.isGridView
    }));
  },

  showSingleCamera: (monitorId: string) => {
    const setActiveCam = get().setActiveCamera;
    setActiveCam(monitorId);
    set({ isGridView: false });
  },

  showGridView: () => {
    set({ isGridView: true });
  },

  setViewMode: (mode: ViewMode) => {
    set({ viewMode: mode });
  },

  toggleLocationSelection: (location: LocationType) => {
    set(state => {
      const isSelected = state.selectedLocations.includes(location);

      if (isSelected) {
        return {
          selectedLocations: state.selectedLocations.filter(loc => loc !== location)
        };
      } else {
        return {
          selectedLocations: [...state.selectedLocations, location]
        };
      }
    });
  },

  clearLocationSelections: () => {
    set({ selectedLocations: [] });
  },

  // === АВТОПЕРЕПОДКЛЮЧЕНИЕ КАМЕР ===
  
  setupCameraHealthCheck: () => {
    // Проверяем состояние камер каждые 30 секунд
    const checkInterval = setInterval(async () => {
      const { camerasConnectionStatus, loadCameras } = get();
      
      // Если статус камер не в порядке, пытаемся переподключиться
      if (camerasConnectionStatus !== 'connected') {
        console.log('🔄 Автопереподключение камер...');
        try {
          await loadCameras();
          console.log('✅ Переподключение камер успешно');
        } catch (error) {
          console.error('❌ Ошибка автопереподключения камер:', error);
        }
      }
    }, 30000); // 30 секунд

    // Сохраняем интервал для возможности его отключения
    set({ cameraHealthCheckInterval: checkInterval });
  },

  stopCameraHealthCheck: () => {
    const { cameraHealthCheckInterval } = get();
    if (cameraHealthCheckInterval) {
      clearInterval(cameraHealthCheckInterval);
      set({ cameraHealthCheckInterval: null });
    }
  },

  // === МЕТОДЫ ТАЙМЛАЙНА ===

  setTimelineZoomLevel: (level: TimelineZoomLevel) => {
    const currentRange = get().timelineVisibleRange;
    const currentCenter = new Date((currentRange.start.getTime() + currentRange.end.getTime()) / 2);

    let newStart: Date;
    let newEnd: Date;

    switch (level) {
      case 'years':
        newStart = new Date(currentCenter);
        newStart.setFullYear(currentCenter.getFullYear() - 5);
        newEnd = new Date(currentCenter);
        newEnd.setFullYear(currentCenter.getFullYear() + 5);
        break;
      case 'months':
        newStart = new Date(currentCenter);
        newStart.setMonth(currentCenter.getMonth() - 6);
        newEnd = new Date(currentCenter);
        newEnd.setMonth(currentCenter.getMonth() + 6);
        break;
      case 'days':
        newStart = new Date(currentCenter);
        newStart.setDate(currentCenter.getDate() - 15);
        newEnd = new Date(currentCenter);
        newEnd.setDate(currentCenter.getDate() + 15);
        break;
      case 'hours':
        newStart = new Date(currentCenter);
        newStart.setHours(currentCenter.getHours() - 12);
        newEnd = new Date(currentCenter);
        newEnd.setHours(currentCenter.getHours() + 12);
        break;
      case 'minutes':
        newStart = new Date(currentCenter);
        newStart.setMinutes(currentCenter.getMinutes() - 30);
        newEnd = new Date(currentCenter);
        newEnd.setMinutes(currentCenter.getMinutes() + 30);
        break;
      case 'seconds':
        newStart = new Date(currentCenter);
        newStart.setSeconds(currentCenter.getSeconds() - 60);
        newEnd = new Date(currentCenter);
        newEnd.setSeconds(currentCenter.getSeconds() + 60);
        break;
      default:
        newStart = new Date(currentRange.start);
        newEnd = new Date(currentRange.end);
    }

    set({
      timelineZoomLevel: level,
      timelineVisibleRange: {
        start: newStart,
        end: newEnd
      }
    });
  },

  zoomTimelineIn: () => {
    const currentLevel = get().timelineZoomLevel;
    const levels: TimelineZoomLevel[] = ['years', 'months', 'days', 'hours', 'minutes', 'seconds'];
    const currentIndex = levels.indexOf(currentLevel);

    if (currentIndex < levels.length - 1) {
      get().setTimelineZoomLevel(levels[currentIndex + 1]);
    }
  },

  zoomTimelineOut: () => {
    const currentLevel = get().timelineZoomLevel;
    const levels: TimelineZoomLevel[] = ['years', 'months', 'days', 'hours', 'minutes', 'seconds'];
    const currentIndex = levels.indexOf(currentLevel);

    if (currentIndex > 0) {
      get().setTimelineZoomLevel(levels[currentIndex - 1]);
    }
  },

  setTimelineVisibleRange: (range: TimelineVisibleRange) => {
    set({ timelineVisibleRange: range });
  },

  panTimelineLeft: (percentage: number = 25) => {
    const { start, end } = get().timelineVisibleRange;
    const duration = end.getTime() - start.getTime();
    const panAmount = duration * (percentage / 100);

    set({
      timelineVisibleRange: {
        start: new Date(start.getTime() - panAmount),
        end: new Date(end.getTime() - panAmount)
      }
    });
  },

  panTimelineRight: (percentage: number = 25) => {
    const { start, end } = get().timelineVisibleRange;
    const duration = end.getTime() - start.getTime();
    const panAmount = duration * (percentage / 100);

    set({
      timelineVisibleRange: {
        start: new Date(start.getTime() + panAmount),
        end: new Date(end.getTime() + panAmount)
      }
    });
  },

  generateTimelineMarks: () => {
    const { timelineZoomLevel, timelineVisibleRange } = get();
    const marks: TimelineMark[] = [];

    const start = new Date(timelineVisibleRange.start);
    const end = new Date(timelineVisibleRange.end);

    switch (timelineZoomLevel) {
      case 'hours':
        const startHour = new Date(start);
        startHour.setMinutes(0, 0, 0);
        const endHour = new Date(end);

        while (startHour <= endHour) {
          if (startHour >= start && startHour <= end) {
            marks.push({
              time: new Date(startHour),
              label: startHour.getHours().toString(),
              major: startHour.getHours() === 0
            });
          }
          startHour.setHours(startHour.getHours() + 1);
        }
        break;

      default:
        break;
    }

    return marks;
  },

  // === МЕТОДЫ СОБЫТИЙ И ЗАКЛАДОК ===

  fetchTimelineEvents: async (monitorId, timeRange) => {
    try {
      console.log(`Загрузка событий для монитора ${monitorId}`, timeRange);
      
      const events = await archiveAPI.getArchiveEvents(monitorId, timeRange.start, timeRange.end);
      
      console.log(`Получено ${events.length} событий`);

      // Преобразуем в формат TimelineEvent
      const timelineEvents = events.map(event => ({
        id: event.id,
        monitorId: event.monitorId,
        timestamp: event.timestamp,
        type: event.type,
        label: event.label,
        confidence: event.confidence,
        data: { color: event.color }
      }));

      set(state => ({
        timelineEvents: [
          // Убираем старые события для этого монитора в данном диапазоне
          ...state.timelineEvents.filter(event =>
            event.monitorId !== monitorId ||
            event.timestamp < timeRange.start ||
            event.timestamp > timeRange.end
          ),
          // Добавляем новые события
          ...timelineEvents
        ]
      }));
    } catch (error) {
      console.error('Ошибка при загрузке событий:', error);
    }
  },

  addTimelineBookmark: (bookmark) => {
    const newBookmark: TimelineBookmark = {
      ...bookmark,
      id: `bookmark_${Date.now()}_${Math.random().toString(36).substr(2, 9)}`,
      createdAt: new Date()
    };

    console.log('Добавление новой закладки:', newBookmark);

    set(state => ({
      timelineBookmarks: [...state.timelineBookmarks, newBookmark]
    }));

    // Сохраняем в localStorage
    try {
      const { timelineBookmarks } = get();
      const bookmarksToSave = timelineBookmarks.map(bookmark => ({
        ...bookmark,
        time: bookmark.time.toISOString(),
        createdAt: bookmark.createdAt.toISOString()
      }));
      localStorage.setItem('timelineBookmarks', JSON.stringify(bookmarksToSave));
      console.log('Закладки сохранены в localStorage');
    } catch (error) {
      console.error('Ошибка при сохранении закладок:', error);
    }
  },

  removeTimelineBookmark: (bookmarkId) => {
    console.log('Удаление закладки:', bookmarkId);
    
    set(state => ({
      timelineBookmarks: state.timelineBookmarks.filter(bookmark => bookmark.id !== bookmarkId)
    }));

    // Обновляем localStorage
    try {
      const { timelineBookmarks } = get();
      const bookmarksToSave = timelineBookmarks.map(bookmark => ({
        ...bookmark,
        time: bookmark.time.toISOString(),
        createdAt: bookmark.createdAt.toISOString()
      }));
      localStorage.setItem('timelineBookmarks', JSON.stringify(bookmarksToSave));
    } catch (error) {
      console.error('Ошибка при сохранении закладок:', error);
    }
  },

  updateTimelineBookmark: (bookmarkId, updates) => {
    console.log('Обновление закладки:', bookmarkId, updates);
    
    set(state => ({
      timelineBookmarks: state.timelineBookmarks.map(bookmark =>
        bookmark.id === bookmarkId ? { ...bookmark, ...updates } : bookmark
      )
    }));

    // Обновляем localStorage
    try {
      const { timelineBookmarks } = get();
      const bookmarksToSave = timelineBookmarks.map(bookmark => ({
        ...bookmark,
        time: bookmark.time.toISOString(),
        createdAt: bookmark.createdAt.toISOString()
      }));
      localStorage.setItem('timelineBookmarks', JSON.stringify(bookmarksToSave));
    } catch (error) {
      console.error('Ошибка при сохранении закладок:', error);
    }
  },

  // === МЕТОДЫ КАЛЕНДАРЯ (упрощенные) ===

  openCalendar: (monitorId: string) => {
    set({
      calendar: {
        isOpen: true,
        activeCameraId: monitorId
      }
    });
  },

  closeCalendar: () => {
    set({
      calendar: {
        isOpen: false,
        activeCameraId: null
      }
    });
  },

  // === МЕТОДЫ Динамических категорий ===

  addLocationCategory: (name: string) => {
    const trimmedName = name.trim();
    if (!trimmedName) return 'unknown';
    
    // Проверяем, существует ли уже такая категория
    const existing = get().locationCategories.find(cat => 
      cat.name.toLowerCase() === trimmedName.toLowerCase()
    );
    
    if (existing) {
      return existing.id;
    }
    
    // Создаем новую категорию
    const newCategory: LocationCategory = {
      id: `category_${Date.now()}_${Math.random().toString(36).substr(2, 9)}`,
      name: trimmedName,
      createdAt: new Date(),
      isDefault: false
    };
    
    set(state => ({
      locationCategories: [...state.locationCategories, newCategory]
    }));
    
    // Сохраняем в localStorage
    try {
      // Получаем обновленное состояние после добавления категории
      const updatedCategories = get().locationCategories;
      const categoriesToSave = updatedCategories.filter(cat => !cat.isDefault);
      localStorage.setItem('custom_location_categories', JSON.stringify(categoriesToSave));
    } catch (error) {
      console.error('Ошибка сохранения категорий:', error);
    }
    
    console.log(`Добавлена новая категория: ${trimmedName} с ID: ${newCategory.id}`);
    return newCategory.id;
  },

  // Удаление категории
  removeLocationCategory: (categoryId: string) => {
    const { locationCategories } = get();
    const category = locationCategories.find(cat => cat.id === categoryId);
    
    if (!category || category.isDefault) {
      console.warn('Нельзя удалить базовую категорию');
      return false;
    }
    
    set(state => ({
      locationCategories: state.locationCategories.filter(cat => cat.id !== categoryId)
    }));
    
    // Обновляем localStorage
    try {
      const categories = get().locationCategories.filter(cat => !cat.isDefault);
      localStorage.setItem('custom_location_categories', JSON.stringify(categories));
    } catch (error) {
      console.error('Ошибка сохранения категорий:', error);
    }
    
    console.log(`Удалена категория: ${category.name}`);
    return true;
  },

  // Обновление категории
  updateLocationCategory: (categoryId: string, name: string) => {
    const trimmedName = name.trim();
    if (!trimmedName) return false;
    
    const { locationCategories } = get();
    const category = locationCategories.find(cat => cat.id === categoryId);
    
    if (!category || category.isDefault) {
      console.warn('Нельзя изменить базовую категорию');
      return false;
    }
    
    set(state => ({
      locationCategories: state.locationCategories.map(cat =>
        cat.id === categoryId ? { ...cat, name: trimmedName } : cat
      )
    }));
    
    // Обновляем localStorage
    try {
      const categories = get().locationCategories.filter(cat => !cat.isDefault);
      localStorage.setItem('custom_location_categories', JSON.stringify(categories));
    } catch (error) {
      console.error('Ошибка сохранения категорий:', error);
    }
    
    console.log(`Обновлена категория: ${trimmedName}`);
    return true;
  },

  // Получение имени категории
  getLocationCategoryName: (categoryId: string) => {
    const category = get().locationCategories.find(cat => cat.id === categoryId);
    return category ? category.name : 'Не определена';
  },

    // === АВТОПЕРЕПОДКЛЮЧЕНИЕ КАМЕР ===
  
  setupCameraHealthCheck: () => {
    // Проверяем состояние камер каждые 30 секунд
    const checkInterval = setInterval(async () => {
      const { camerasConnectionStatus, loadCameras } = get();
      
      // Если статус камер не в порядке, пытаемся переподключиться
      if (camerasConnectionStatus !== 'connected') {
        console.log('🔄 Автопереподключение камер...');
        try {
          await loadCameras();
          console.log('✅ Переподключение камер успешно');
        } catch (error) {
          console.error('❌ Ошибка автопереподключения камер:', error);
        }
      }
    }, 30000); // 30 секунд

    // Сохраняем интервал для возможности его отключения
    set({ cameraHealthCheckInterval: checkInterval });
  },

  stopCameraHealthCheck: () => {
    const { cameraHealthCheckInterval } = get();
    if (cameraHealthCheckInterval) {
      clearInterval(cameraHealthCheckInterval);
      set({ cameraHealthCheckInterval: null });
    }
  },

}));

try {
  const savedCategories = localStorage.getItem('custom_location_categories');
  if (savedCategories) {
    const categories = JSON.parse(savedCategories);
    useStore.setState(state => ({
      locationCategories: [
        ...state.locationCategories,
        ...categories.map((cat: any) => ({
          ...cat,
          createdAt: new Date(cat.createdAt)
        }))
      ]
    }));
    console.log('Загружены пользовательские категории:', categories.length);
  }
} catch (error) {
  console.error('Ошибка загрузки пользовательских категорий:', error);
}<|MERGE_RESOLUTION|>--- conflicted
+++ resolved
@@ -599,47 +599,33 @@
 
   // === МЕТОДЫ РАБОТЫ С КАМЕРАМИ ===
 
-  loadCameras: async () => {
-    try {
-      set({ camerasConnectionStatus: 'connecting' });
-
-      const cameras = await sentryshotAPI.getCameras();
-
-<<<<<<< HEAD
-      const enhancedCameras = cameras.map(camera => ({
-        ...camera
-      }));
-      
-      set({
-        cameras: enhancedCameras,
-        activeCamera: null, // НЕ выбираем автоматически первую камеру
-=======
-      // Убираем архивные поля при создании камер
-      const enhancedCameras: ExtendedCamera[] = cameras.map(camera => ({
-        ...camera,
-        isActive: camera.enable,
-        alwaysRecord: undefined,
-        videoLength: undefined,
-        hasSubStream: undefined
-      }));
-      set({
-        cameras: enhancedCameras,
-        activeCamera: null,
->>>>>>> a133fcd2
-        connectionStatus: 'connected',
-        camerasConnectionStatus: 'connected',
-        isOnline: true,
-        lastSync: new Date()
-      });
-    } catch (error) {
-      console.error('Ошибка при загрузке камер:', error);
-      set({
-        connectionStatus: 'error',
-        camerasConnectionStatus: 'error',
-        isOnline: false
-      });
-    }
-  },
+loadCameras: async () => {
+  try {
+    set({ camerasConnectionStatus: 'connecting' });
+
+    const cameras = await sentryshotAPI.getCameras();
+
+    const enhancedCameras = cameras.map(camera => ({
+      ...camera
+    }));
+    
+    set({
+      cameras: enhancedCameras,
+      activeCamera: null, // НЕ выбираем автоматически первую камеру
+      connectionStatus: 'connected',
+      camerasConnectionStatus: 'connected',
+      isOnline: true,
+      lastSync: new Date()
+    });
+  } catch (error) {
+    console.error('Ошибка при загрузке камер:', error);
+    set({
+      connectionStatus: 'error',
+      camerasConnectionStatus: 'error',
+      isOnline: false
+    });
+  }
+},
 
   addCamera: async (camera: Omit<ExtendedCamera, 'isActive'>) => {
   try {
@@ -799,17 +785,10 @@
 
     if (monitorIds.length === 0) {
       console.log('⚠️ [STORE] Нет камер для запроса записей');
-<<<<<<< HEAD
       set({ 
         recordings: [], 
         archiveConnectionStatus: 'connected' 
       });
-=======
-        set({ 
-          recordings: [], 
-          archiveConnectionStatus: 'connected' 
-        });
->>>>>>> a133fcd2
       return;
     }
 
@@ -921,11 +900,7 @@
       archiveViewMode: get().archiveViewMode
     });
 
-<<<<<<< HEAD
-        set({
-=======
     set({
->>>>>>> a133fcd2
       recordings: recordings,
       archiveConnectionStatus: 'connected'
     });
